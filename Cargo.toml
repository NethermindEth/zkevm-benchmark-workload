--- conflicted
+++ resolved
@@ -115,10 +115,8 @@
 benchmark-runner = { path = "crates/benchmark-runner" }
 
 
-ef-tests = { git = "https://github.com/kevaundray/reth", rev = "1032e82ae1807b337814f46a48bb952353b7197c" } # reth
 # branch is kw/stateless-experiment-zkvm-benchmarks
 # NOTE: We are using a branch of a branch that has not yet been merged into master.
-<<<<<<< HEAD
 ef-tests = { git = "https://github.com/kevaundray/reth", rev = "80f200c8a0035c8eb70776241f32ce4797004efb" }
 reth-ethereum-primitives = { git = "https://github.com/kevaundray/reth", rev = "80f200c8a0035c8eb70776241f32ce4797004efb" }
 reth-primitives-traits = { git = "https://github.com/kevaundray/reth", rev = "80f200c8a0035c8eb70776241f32ce4797004efb" }
@@ -126,12 +124,6 @@
 reth-chainspec = { git = "https://github.com/kevaundray/reth", rev = "80f200c8a0035c8eb70776241f32ce4797004efb" }
 alloy-genesis = { version = "1.0.3", default-features = false }
 
-=======
-reth-ethereum-primitives = { git = "https://github.com/kevaundray/reth", rev = "16af290870585a857e3491e8774de5232dd95aac" }
-reth-primitives-traits = { git = "https://github.com/kevaundray/reth", rev = "16af290870585a857e3491e8774de5232dd95aac" }
-reth-stateless = { git = "https://github.com/kevaundray/reth", rev = "16af290870585a857e3491e8774de5232dd95aac" }
-reth-chainspec = { git = "https://github.com/kevaundray/reth", rev = "16af290870585a857e3491e8774de5232dd95aac" }
->>>>>>> b8fc08ab
 # alloy
 alloy-primitives = { version = "1.0.0", default-features = false, features = [
     "map-foldhash",
